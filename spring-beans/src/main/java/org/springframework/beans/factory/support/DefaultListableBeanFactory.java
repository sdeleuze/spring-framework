--- conflicted
+++ resolved
@@ -211,15 +211,8 @@
 	/** Whether bean definition metadata may be cached for all beans. */
 	private volatile boolean configurationFrozen;
 
-<<<<<<< HEAD
-	private volatile boolean preInstantiationPhase;
-
-	private @Nullable volatile String mainThreadPrefix;
-=======
 	/** Name prefix of main thread: only set during pre-instantiation phase. */
-	@Nullable
-	private volatile String mainThreadPrefix;
->>>>>>> c4f66b77
+	private volatile @Nullable String mainThreadPrefix;
 
 	private final NamedThreadLocal<PreInstantiation> preInstantiationThread =
 			new NamedThreadLocal<>("Pre-instantiation thread marker");
@@ -1053,15 +1046,9 @@
 	}
 
 	@Override
-<<<<<<< HEAD
 	protected @Nullable Boolean isCurrentThreadAllowedToHoldSingletonLock() {
-		if (this.preInstantiationPhase) {
-=======
-	@Nullable
-	protected Boolean isCurrentThreadAllowedToHoldSingletonLock() {
 		String mainThreadPrefix = this.mainThreadPrefix;
 		if (this.mainThreadPrefix != null) {
->>>>>>> c4f66b77
 			// We only differentiate in the preInstantiateSingletons phase.
 
 			PreInstantiation preInstantiation = this.preInstantiationThread.get();
