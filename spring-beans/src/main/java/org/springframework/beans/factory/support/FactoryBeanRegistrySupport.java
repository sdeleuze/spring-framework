--- conflicted
+++ resolved
@@ -134,21 +134,17 @@
 				boolean smart = (factory instanceof SmartFactoryBean<?>);
 				Object object = (!smart ? this.factoryBeanObjectCache.get(beanName) : null);
 				if (object == null) {
-<<<<<<< HEAD
-					object = doGetObjectFromFactoryBean(factory, requiredType, beanName);
-=======
 					if (locked) {
 						// The common case: within general singleton lock.
-						object = doGetObjectFromFactoryBean(factory, beanName);
+						object = doGetObjectFromFactoryBean(factory, requiredType, beanName);
 					}
 					else {
 						// Fall back to local synchronization on the given FactoryBean instance,
 						// as a defensive measure for non-thread-safe FactoryBean implementations.
 						synchronized (factory) {
-							object = doGetObjectFromFactoryBean(factory, beanName);
+							object = doGetObjectFromFactoryBean(factory, requiredType, beanName);
 						}
 					}
->>>>>>> d484e4f3
 					// Only post-process and store if not put there already during getObject() call above
 					// (for example, because of circular reference processing triggered by custom getBean calls)
 					Object alreadyThere = (!smart ? this.factoryBeanObjectCache.get(beanName) : null);
