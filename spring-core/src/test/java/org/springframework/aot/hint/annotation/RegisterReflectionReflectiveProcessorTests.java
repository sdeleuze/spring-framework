--- conflicted
+++ resolved
@@ -180,11 +180,6 @@
 	@RegisterReflection(memberCategories = MemberCategory.INVOKE_DECLARED_CONSTRUCTORS)
 	static class AnnotatedSimplePojo {
 
-<<<<<<< HEAD
-		String test;
-
-=======
->>>>>>> 34d6dd9b
 		AnnotatedSimplePojo(String test) {
 		}
 	}
