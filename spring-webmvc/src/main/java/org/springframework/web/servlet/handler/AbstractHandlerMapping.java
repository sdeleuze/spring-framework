--- conflicted
+++ resolved
@@ -231,25 +231,6 @@
 	}
 
 	/**
-<<<<<<< HEAD
-=======
-	 * Get the "global" CORS configurations.
-	 * @deprecated as of 5.1 since it is now possible to set a {@link CorsConfigurationSource} which is not a
-	 * {@link UrlBasedCorsConfigurationSource}. Expected to be removed in 5.2.
-	 */
-	@Deprecated
-	public Map<String, CorsConfiguration> getCorsConfigurations() {
-		if (this.corsConfigurationSource instanceof UrlBasedCorsConfigurationSource) {
-			return ((UrlBasedCorsConfigurationSource) this.corsConfigurationSource).getCorsConfigurations();
-		}
-		else {
-			throw new IllegalStateException("No CORS configurations available when the source " +
-					"is not an UrlBasedCorsConfigurationSource");
-		}
-	}
-
-	/**
->>>>>>> 0babc1fb
 	 * Configure a custom {@link CorsProcessor} to use to apply the matched
 	 * {@link CorsConfiguration} for a request.
 	 * <p>By default {@link DefaultCorsProcessor} is used.
